--- conflicted
+++ resolved
@@ -109,13 +109,9 @@
     top_k: Optional[int] = 200,
     temperature: float = 0.8,
     checkpoint_dir: Path = Path("checkpoints/stabilityai/stablelm-tuned-alpha-3b"),
-<<<<<<< HEAD
     quantize: Optional[Literal["bnb.nf4", "bnb.nf4-dq", "bnb.fp4", "bnb.fp4-dq", "bnb.int8", "gptq.int4"]] = None,
     max_returned_tokens: int = 512,
     strategy: str = "auto",
-=======
-    quantize: Optional[Literal["bnb.nf4", "bnb.nf4-dq", "bnb.fp4", "bnb.fp4-dq", "bnb.int8"]] = None,
->>>>>>> 4bd370c7
     precision: Optional[str] = None,
     compile: bool = False,
 ) -> None:
@@ -154,12 +150,7 @@
     checkpoint_path = checkpoint_dir / "lit_model.pth"
 
     fabric.print(f"Loading model {str(checkpoint_path)!r} with {config.__dict__}", file=sys.stderr)
-<<<<<<< HEAD
-    t0 = time.perf_counter()
-    with fabric.init_module(empty_init=True), gptq_quantization(quantize == "gptq.int4"):
-=======
     with fabric.init_module(empty_init=True):
->>>>>>> 4bd370c7
         model = GPT(config)
     fabric.print(f"Time to instantiate model: {time.perf_counter() - t0:.02f} seconds.", file=sys.stderr)
     with fabric.init_tensor():
