--- conflicted
+++ resolved
@@ -50,7 +50,6 @@
         if value > self.config.block_size:
             raise ValueError(f"Cannot attend to {value}, block size is only {self.config.block_size}")
         self._max_seq_length = value
-<<<<<<< HEAD
         if self.config.position_emb_type == "rope":
             if not hasattr(self, "cos"):
                 # first call
@@ -73,18 +72,6 @@
                 )
             elif value != self.future_mask.size(0):
                 self.future_mask = build_alibi_mask(self.config.n_head, value).to(self.future_mask.device)
-=======
-        if not hasattr(self, "cos"):
-            # first call
-            cos, sin = self.rope_cache()
-            self.register_buffer("cos", cos, persistent=False)
-            self.register_buffer("sin", sin, persistent=False)
-        # override
-        elif value != self.cos.size(0):
-            self.cos, self.sin = self.rope_cache(device=self.cos.device)
-        # the mask and kv cache size will get updated on `set_kv_cache`. we cannot update it here because we don't know
-        # if the kv cache is expected
->>>>>>> 4bd370c7
 
     def reset_parameters(self) -> None:
         # Trigger resetting the rope-cache
